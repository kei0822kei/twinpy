--- conflicted
+++ resolved
@@ -9,8 +9,6 @@
 from phonopy.phonon.dos import TotalDos, PartialDos
 from twinpy.plot.base import (DEFAULT_COLORS,
                               get_plot_properties_for_trajectory)
-<<<<<<< HEAD
-=======
 
 class _DosPlot():
     """
@@ -120,121 +118,8 @@
         Plot legend.
         """
         ax.legend()
->>>>>>> 86a3f980
-
-class _DosPlot():
-    """
-    Base for TotalDosPlot and TotalDosesPlot.
-    """
-
-<<<<<<< HEAD
-    def __init__(self,
-                 min_freq:float,
-                 max_freq:float,
-                 max_dos:float,
-                 flip_xy:bool=False,
-                 ):
-        """
-        Args:
-            flip_xy (bool): Whether to flip x and y.
-                            This cannot change later.
-        """
-        self._min_frequency = min_freq
-        self._max_frequency = max_freq
-        self._max_dos = max_dos
-        self._flip_xy = flip_xy
-
-    @property
-    def min_frequency(self):
-        """
-        Min frequency.
-        """
-        return self._min_frequency
-
-    @property
-    def max_frequency(self):
-        """
-        Max frequency.
-        """
-        return self._max_frequency
-
-    def set_xlim(self, ax, xmin:float=None, xmax:float=None):
-        """
-        Set xlim.
-
-        Args:
-            xmin (float): If None, min(frequences) -
-                          (max(frequences) - min(frequences)) * 1.05 is set.
-            xmax (float): If None, max(frequences) +
-                          (max(frequences) - min(frequences)) * 1.05 is set.
-        """
-        freq_min = self._min_frequency
-        freq_max = self._max_frequency
-        span = freq_max - freq_min
-        if xmin is None:
-            _xmin = freq_min - span * 0.05
-        else:
-            _xmin = xmin
-        if xmax is None:
-            _xmax = freq_max + span * 0.05
-        else:
-            _xmax = xmax
-        ax.set_xlim(_xmin, _xmax)
-
-    def set_ylim(self, ax, ymin:float=0.01, ymax:float=None):
-        """
-        Set ylim.
-
-        Args:
-            ymax (float): If None, max(dos) * 1.05 is set.
-        """
-        dos_max = self._max_dos
-        if ymax is None:
-            _ymax = dos_max * 0.05
-        else:
-            _ymax = ymax
-        ax.set_ylim(ymin, _ymax)
-
-    def plot_xlabel(self, ax):
-        """
-        Show x label.
-        """
-        label = "Frequency [THz]"
-        if self._flip_xy:
-            ax.set_ylabel(label,
-                          fontsize=20)
-            ax.tick_params(axis='y', labelsize=16)
-        else:
-            ax.set_xlabel(label,
-                          fontsize=20)
-            ax.tick_params(axis='x', labelsize=16)
-        ax.tick_params(labelbottom=True,
-                       labelleft=True,
-                       labelright=False,
-                       labeltop=False,
-                       bottom=True,
-                       left=True,
-                       right=False,
-                       top=False)
-
-    def plot_vline(self, ax, hval:float=0.):
-        """
-        Plot virtical line.
-        """
-        if self._flip_xy:
-            ax.axhline(hval, c='grey', linestyle='--', linewidth=0.5)
-        else:
-            ax.axvline(hval, c='grey', linestyle='--', linewidth=0.5)
-
-    def plot_legend(self, ax):
-        """
-        Plot legend.
-        """
-        ax.legend()
-
-
-=======
->>>>>>> 86a3f980
+
+
 class TotalDosPlot(_DosPlot):
     """
     Total dos plot.
@@ -266,13 +151,8 @@
         """
         return self._total_dos
 
-<<<<<<< HEAD
-    def plot_total_dos(self, ax, label:str=None, c='r', linestyle='-',
-                       alpha=1., linewidth=1.5):
-=======
     def plot_total_dos(self, ax, label:str=None, is_cumulative=False, c='r', linestyle='-',
                        alpha=1., linewidth=1.5, multi=1.):
->>>>>>> 86a3f980
         """
         Plot total dos
 
@@ -281,14 +161,6 @@
         """
         freq = self._total_dos.frequency_points
         dos = self._total_dos.dos
-<<<<<<< HEAD
-        if self._flip_xy:
-            X = dos
-            Y = freq
-        else:
-            X = freq
-            Y = dos
-=======
 
         X = freq
         if is_cumulative:
@@ -300,7 +172,6 @@
 
         if self._flip_xy:
             X, Y = Y, X
->>>>>>> 86a3f980
 
         ax.plot(X, Y, c=c, linestyle=linestyle, alpha=alpha,
                 linewidth=linewidth, label=label)
@@ -314,8 +185,6 @@
             ax.set_xlabel(label,
                           fontsize=20)
             ax.tick_params(axis='x', labelsize=16)
-<<<<<<< HEAD
-=======
         else:
             ax.set_ylabel(label,
                           fontsize=20)
@@ -433,7 +302,6 @@
             ax.set_xlabel(label,
                           fontsize=20)
             ax.tick_params(axis='x', labelsize=16)
->>>>>>> 86a3f980
         else:
             ax.set_ylabel(label,
                           fontsize=20)
@@ -448,119 +316,6 @@
                        top=False)
 
 
-<<<<<<< HEAD
-class PartialDosPlot(_DosPlot):
-    """
-    Partial dos plot.
-    """
-
-    def __init__(self,
-                 partial_dos:PartialDos,
-                 flip_xy:bool=False,
-                 ):
-        """
-        Args:
-            partial_dos: Phonopy PartialDos class object.
-            flip_xy (bool): Whether to flip x and y.
-                            This cannot change later.
-        """
-        self._partial_dos = partial_dos
-        min_freq = min(self._partial_dos.frequency_points)
-        max_freq = max(self._partial_dos.frequency_points)
-        max_dos = self._partial_dos.partial_dos.max()
-        super().__init__(min_freq=min_freq,
-                         max_freq=max_freq,
-                         max_dos=max_dos,
-                         flip_xy=flip_xy)
-
-    @property
-    def partial_dos(self):
-        """
-        Partial dos.
-        """
-        return self._partial_dos
-
-    def plot_partial_dos(self,
-                         ax,
-                         indices=None,
-                         labels=None,
-                         cs=None,
-                         linestyle='-',
-                         alpha=1.,
-                         linewidth=1.5):
-        """
-        Plot partial dos.
-        """
-        pdos = self._partial_dos
-        num_pdos = len(pdos.partial_dos)  # equal atom num
-
-        if indices is None:
-            indices = []
-            for i in range(num_pdos):
-                indices.append([i])
-                labels.append([str(i)])
-
-        if labels is None:
-            labels = []
-            for i in range(num_pdos):
-                labels.append([str(i)])
-
-        if cs is None:
-            color_nums = [ -(i%len(DEFAULT_COLORS))-1
-                               for i in range(len(indices)) ]
-            cs = [ DEFAULT_COLORS[num] for num in color_nums ]
-
-        for j, set_for_sum in enumerate(indices):
-            pdos_sum = np.zeros_like(pdos.frequency_points)
-            for i in set_for_sum:
-                if i > num_pdos - 1:
-                    print("Index number \'%d\' is specified," % (i + 1))
-                    print("but it is not allowed to be larger than the number "
-                           "of atoms.")
-                    raise ValueError
-                if i < 0:
-                    print("Index number \'%d\' is specified, but it must be "
-                          "positive." % (i + 1))
-                    raise ValueError
-                pdos_sum += pdos.partial_dos[i]
-
-            if self._flip_xy:
-                X = pdos_sum
-                Y = pdos.frequency_points
-            else:
-                X = pdos.frequency_points
-                Y = pdos_sum
-
-            ax.plot(X, Y,
-                    label=labels[j],
-                    c=cs[j],
-                    linestyle=linestyle,
-                    linewidth=linewidth,
-                    alpha=alpha)
-
-    def plot_ylabel(self, ax):
-        """
-        Show y label.
-        """
-        label = "Partial Dos [/THz]"
-        if self._flip_xy:
-            ax.set_xlabel(label,
-                          fontsize=20)
-            ax.tick_params(axis='x', labelsize=16)
-        else:
-            ax.set_ylabel(label,
-                          fontsize=20)
-            ax.tick_params(axis='y', labelsize=16)
-        ax.tick_params(labelbottom=True,
-                       labelleft=True,
-                       labelright=False,
-                       labeltop=False,
-                       bottom=True,
-                       left=True,
-                       right=False,
-                       top=False)
-
-
 class TotalDosesPlot():
     """
     Total Doses Plot.
@@ -634,81 +389,6 @@
         """
         self._linestyles = linestyles
 
-=======
-class TotalDosesPlot():
-    """
-    Total Doses Plot.
-    """
-
-    def __init__(
-           self,
-           total_doses:list,
-           flip_xy:bool=False,
-           ):
-        """
-        Args:
-            total_doses (list): List of TotalDos class object.
-            flip_xy (bool): Whether to flip x and y.
-                            This cannot change later.
-        """
-        self._total_doses = total_doses
-        self._flip_xy = flip_xy
-        self._dosplots = [ TotalDosPlot(total_dos=tdos, flip_xy=self._flip_xy)
-                               for tdos in self._total_doses ]
-        self._cs = None
-        self._alphas = None
-        self._linewidths = None
-        self._linestyles = None
-        self.set_line_properties(base_color='r')
-
-    @property
-    def total_doses(self):
-        """
-        Total doses.
-        """
-        return self._total_doses
-
-    @property
-    def total_dos_plots(self):
-        """
-        Total dos plots.
-        """
-        return self._dosplots
-
-    def set_line_properties(self, base_color:str='r'):
-        """
-        Set line properties.
-        """
-        self._cs, self._alphas, self._linewidths, self._linestyles = \
-                get_plot_properties_for_trajectory(
-                        plot_nums=len(self._dosplots),
-                        base_color=base_color)
-
-    def set_cs(self, cs):
-        """
-        Set cs.
-        """
-        self._cs = cs
-
-    def set_alphas(self, alphas):
-        """
-        Set alpha.
-        """
-        self._alphas = alphas
-
-    def set_linewidths(self, linewidths):
-        """
-        Set linewidths.
-        """
-        self._linewidths = linewidths
-
-    def set_linestyles(self, linestyles):
-        """
-        Set linestyles.
-        """
-        self._linestyles = linestyles
-
->>>>>>> 86a3f980
     def plot_total_doses(self, ax):
         for i, dosplot in enumerate(self._dosplots):
             dosplot.plot_total_dos(ax,
