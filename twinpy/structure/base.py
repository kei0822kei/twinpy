#!/usr/bin/env python
# -*- coding: utf-8 -*-

"""
Hexagonal twin structure.
"""

from copy import deepcopy
import numpy as np
<<<<<<< HEAD
from phonopy.structure.atoms import atom_data, symbol_map
from twinpy.properties.hexagonal import (get_hcp_atom_positions,
                                         check_cell_is_hcp)
=======
import spglib
from phonopy.structure.atoms import PhonopyAtoms, atom_data, symbol_map
from phonopy.structure.cells import Supercell
from twinpy.properties.hexagonal import get_atom_positions
>>>>>>> 86a3f980
from twinpy.properties.twinmode import TwinIndices
from twinpy.structure.lattice import Lattice


<<<<<<< HEAD
def get_numbers_from_symbols(symbols:list):
=======
def get_numbers_from_symbols(symbols):
    """
    Get atomic numbers from symbols.

    Args:
        symbols (list): Atomic symbols.
    """
    numbers = [ symbol_map[symbol] for symbol in symbols ]
    return numbers


def get_symbols_from_numbers(numbers):
    """
    Get symbols from atomic numbers.

    Args:
        numbers (list): Atomic numbers.
    """
    symbols = [ atom_data[number][1] for number in numbers ]
    return symbols


def get_hexagonal_cell(a:float,
                       c:float,
                       symbol:str,
                       wyckoff:str='c') -> tuple:
>>>>>>> 86a3f980
    """
    Get atomic numbers from symbols.

    Args:
        symbols: Atomic symbols.
    """
    numbers = [ symbol_map[symbol] for symbol in symbols ]
    return numbers


def get_symbols_from_numbers(numbers:list):
    """
    Get symbols from atomic numbers.

    Args:
        numbers: Atomic numbers.
    """
    symbols = [ atom_data[number][1] for number in numbers ]
    return symbols


def check_same_cells(first_cell:tuple,
                     second_cell:tuple) -> bool:
    """
    Check first cell and second cell are same.

    Args:
        first_cell: First cell.
        second_cell: Second cell.

    Returns:
        bool: Return True if two cells are same.
    """
    is_lattice_same = np.allclose(first_cell[0], second_cell[0])
    is_scaled_positions_same = np.allclose(first_cell[1], second_cell[1])
    is_symbols_same = (first_cell[2] == second_cell[2])
    is_same = (is_lattice_same
               and is_scaled_positions_same
               and is_symbols_same)
    return is_same


def get_atom_positions_from_lattice_points(lattice_points:np.array,
                                           atoms_from_lp:np.array) -> np.array:
    """
    Get atom positions by embedding primitive atoms to lattice points.
    Both lattice points and atom positions must be cartesian coordinates.

    Args:
        lattice_points: Lattice points.
        atoms_from_lp: Atoms from lattice_points.

    Returns:
        np.array: atom positions
    """
    scaled_positions = []
    for lattice_point in lattice_points:
        atoms = lattice_point + atoms_from_lp
        scaled_positions.extend(atoms.tolist())
    return np.array(scaled_positions)


class _BaseTwinStructure():
    """
    Base structure class which is inherited
    ShearStructure class and TwinBoundaryStructure class.
    """

    def __init__(
           self,
           lattice:np.array,
           symbol:str,
           twinmode:str,
           wyckoff:str='c',
           ):
        """
        Setup.

        Args:
            lattice: Lattice.
            symbol: Element symbol.
            twinmode: Twin mode.
            wyckoff: No.194 Wycoff letter ('c' or 'd').
        """
        atoms_from_lp = get_hcp_atom_positions(wyckoff)
        symbols = [symbol] * 2
        check_cell_is_hcp(lattice=lattice,
                          scaled_positions=atoms_from_lp,
                          symbols=symbols)
        self._lattice = lattice
        self._hexagonal_lattice = deepcopy(self._lattice)
        self._lat = Lattice(self._lattice)
        self._hexagonal_lat = deepcopy(self._lat)
        self._a, _, self._c = self._hcp_lat.abc
        self._r = self._c / self._a
        self._symbol = symbol
        self._wyckoff = wyckoff
        self._atoms_from_lattice_points = \
                get_hcp_atom_positions(wyckoff=self._wyckoff)
        self._natoms = 2
        self._twinmode = None
        self._indices = None
        self._set_twinmode(twinmode=twinmode)
        self._xshift = None
        self._yshift = None
        self._output_structure = \
                {'lattice': self._lattice,
                 'lattice_points': {
                     'white': np.array([0.,0.,0.])},
                 'atoms_from_lattice_points': {
                     'white': self._atoms_from_lattice_points},
                 'symbols': [self._symbol] * 2}

    def _set_twinmode(self, twinmode:str):
        """
        Set parent.

        Args:
            twinmode: Twinmode.
        """
        self._twinmode = twinmode
        self._indices = TwinIndices(twinmode=self._twinmode,
                                    lattice=self._hexagonal_lattice,
                                    wyckoff=self._wyckoff)

    @property
    def lattice(self):
        """
        Lattice matrix.
        """
        return self._lattice

    @property
    def lat(self):
        """
        Lattice class object.
        """
        return self._lat

    @property
    def r(self):
        """
        Lattice ratio r  = c / a .
        """
        return self._r

    @property
    def symbol(self):
        """
        Symbol.
        """
        return self._symbol

    @property
    def wyckoff(self):
        """
        Wyckoff letter.
        """
        return self._wyckoff

    @property
    def atoms_from_lattice_points(self):
        """
        Atoms from lattice points.
        """
        return self._atoms_from_lattice_points

    @property
    def hexagonal_lattice(self):
        """
        Hexagonal lattice.
        """
        return self._hexagonal_lattice

    @property
    def xshift(self):
        """
        Structure x shift.
        """
        return self._xshift

    @property
    def yshift(self):
        """
        Structure y shift.
        """
        return self._yshift

    @property
    def natoms(self):
        """
        Number of atoms.
        """
        return self._natoms

    @property
    def twinmode(self):
        """
        Twinmode.
        """
        return self._twinmode

    @property
    def indices(self):
        """
        Indices of twinmode.
        """
        return self._indices

    @property
    def output_structure(self):
        """
        Built structure.
        """
        return self._output_structure

    def get_cell_for_export(self,
                            get_lattice:bool=False,
                            move_atoms_into_unitcell:bool=True,
                            ) -> tuple:
        """
        Get cell for export.

        Args:
            get_lattice: Get lattice points not crystal structure.
            move_atoms_into_unitcell: if True, move atoms to unitcell.

        Returns:
            tuple: Output cell.
        """
        _dummy = {'white': 'H', 'white_tb': 'Li',
                  'black': 'He', 'black_tb': 'Be'}
        scaled_positions = []
        if get_lattice:
            symbols = []
            for color in self._output_structure['lattice_points']:
                posi = self._output_structure['lattice_points'][color]
                sym = [_dummy[color]] * len(posi)
                scaled_positions.extend(posi.tolist())
                symbols.extend(sym)
            print("replacing lattice points to elements:")
            print("    'white'   : 'H'")
            print("    'white_tb': 'Li'")
            print("    'black'   : 'He'")
            print("    'black_tb': 'Be'")
        else:
            for color in self._output_structure['lattice_points']:
                posi = get_atom_positions_from_lattice_points(
                    self._output_structure['lattice_points'][color],
                    self._output_structure['atoms_from_lattice_points'][color])
                scaled_positions.extend(posi.tolist())
            scaled_positions = np.array(scaled_positions)

            if move_atoms_into_unitcell:
                scaled_positions = scaled_positions % 1.

            symbols = self._output_structure['symbols']
        return (self._output_structure['lattice'],
                scaled_positions,
                symbols)<|MERGE_RESOLUTION|>--- conflicted
+++ resolved
@@ -7,24 +7,14 @@
 
 from copy import deepcopy
 import numpy as np
-<<<<<<< HEAD
 from phonopy.structure.atoms import atom_data, symbol_map
 from twinpy.properties.hexagonal import (get_hcp_atom_positions,
                                          check_cell_is_hcp)
-=======
-import spglib
-from phonopy.structure.atoms import PhonopyAtoms, atom_data, symbol_map
-from phonopy.structure.cells import Supercell
-from twinpy.properties.hexagonal import get_atom_positions
->>>>>>> 86a3f980
 from twinpy.properties.twinmode import TwinIndices
 from twinpy.structure.lattice import Lattice
 
 
-<<<<<<< HEAD
 def get_numbers_from_symbols(symbols:list):
-=======
-def get_numbers_from_symbols(symbols):
     """
     Get atomic numbers from symbols.
 
@@ -50,7 +40,6 @@
                        c:float,
                        symbol:str,
                        wyckoff:str='c') -> tuple:
->>>>>>> 86a3f980
     """
     Get atomic numbers from symbols.
 
